export namespace ModuleRegistry {
    export enum ModuleType {
        STT = "stt",
        LLM = "llm",
        V2V = "v2v",
        TTS = "tts",
        TOOL = "tool",
    }

    export interface Module {
        name: string;
        type: ModuleType;
        label: string;
    }

    export type NonToolModuleType = Exclude<ModuleType, ModuleType.TOOL>
    export type NonToolModule = Module & { type: NonToolModuleType };
<<<<<<< HEAD
    export type ToolModule = Module & { type: ModuleType.TOOL };
    export enum Modalities {
        Video = "video",
        Audio = "audio",
        Text = "text"
    }
    export interface LLMModuleOptions {
        inputModalities: Modalities[]
    }
    export interface V2VModuleOptions {
        inputModalities: Modalities[]
    }
    // Extending Module to define LLMModule with options
    export interface LLMModule extends Module {
        type: ModuleType.LLM; // Ensuring it's specific to LLM
        options: LLMModuleOptions;
    }
    export interface V2VModule extends Module {
        type: ModuleType.V2V,
        options: LLMModuleOptions
=======
    export type ToolModule = Module & { type: ModuleType.TOOL, options: ToolModuleOpts };
    export interface ToolModuleOpts {
        outputContentText?: boolean
>>>>>>> 4fb28efc
    }
}


// Custom labels for specific keys
export const ModuleTypeLabels: Record<ModuleRegistry.NonToolModuleType, string> = {
    [ModuleRegistry.ModuleType.STT]: "STT (Speech to Text)",
    [ModuleRegistry.ModuleType.LLM]: "LLM (Large Language Model)",
    [ModuleRegistry.ModuleType.TTS]: "TTS (Text to Speech)",
    [ModuleRegistry.ModuleType.V2V]: "LLM v2v (V2V Large Language Model)",
};

export const sttModuleRegistry: Record<string, ModuleRegistry.Module> = {
    deepgram_asr_python: {
        name: "deepgram_asr_python",
        type: ModuleRegistry.ModuleType.STT,
        label: "Deepgram STT",
    },
    transcribe_asr_python: {
        name: "transcribe_asr_python",
        type: ModuleRegistry.ModuleType.STT,
        label: "Transcribe STT",
    }
}

export const llmModuleRegistry: Record<string, ModuleRegistry.LLMModule> = {
    openai_chatgpt_python: {
        name: "openai_chatgpt_python",
        type: ModuleRegistry.ModuleType.LLM,
        label: "OpenAI ChatGPT",
        options: { inputModalities: [ModuleRegistry.Modalities.Text] }
    },
    dify_python: {
        name: "dify_python",
        type: ModuleRegistry.ModuleType.LLM,
        label: "Dify Chat Bot",
        options: { inputModalities: [ModuleRegistry.Modalities.Text] }
    },
    coze_python_async: {
        name: "coze_python_async",
        type: ModuleRegistry.ModuleType.LLM,
        label: "Coze Chat Bot",
        options: { inputModalities: [ModuleRegistry.Modalities.Text] }
    },
    gemini_llm_python: {
        name: "gemini_llm_python",
        type: ModuleRegistry.ModuleType.LLM,
        label: "Gemini LLM",
        options: { inputModalities: [ModuleRegistry.Modalities.Text] }
    },
    bedrock_llm_python: {
        name: "bedrock_llm_python",
        type: ModuleRegistry.ModuleType.LLM,
        label: "Bedrock LLM",
        options: { inputModalities: [ModuleRegistry.Modalities.Text, ModuleRegistry.Modalities.Video] }
    },
}

export const ttsModuleRegistry: Record<string, ModuleRegistry.Module> = {
    azure_tts: {
        name: "azure_tts",
        type: ModuleRegistry.ModuleType.TTS,
        label: "Azure TTS",
    },
    cartesia_tts: {
        name: "cartesia_tts",
        type: ModuleRegistry.ModuleType.TTS,
        label: "Cartesia TTS",
    },
    cosy_tts_python: {
        name: "cosy_tts_python",
        type: ModuleRegistry.ModuleType.TTS,
        label: "Cosy TTS",
    },
    elevenlabs_tts_python: {
        name: "elevenlabs_tts_python",
        type: ModuleRegistry.ModuleType.TTS,
        label: "Elevenlabs TTS",
    },
    fish_audio_tts: {
        name: "fish_audio_tts",
        type: ModuleRegistry.ModuleType.TTS,
        label: "Fish Audio TTS",
    },
    minimax_tts_python: {
        name: "minimax_tts_python",
        type: ModuleRegistry.ModuleType.TTS,
        label: "Minimax TTS",
    },
    polly_tts: {
        name: "polly_tts",
        type: ModuleRegistry.ModuleType.TTS,
        label: "Polly TTS",
    }
}

export const v2vModuleRegistry: Record<string, ModuleRegistry.V2VModule> = {
    openai_v2v_python: {
        name: "openai_v2v_python",
        type: ModuleRegistry.ModuleType.V2V,
        label: "OpenAI Realtime",
        options: { inputModalities: [ModuleRegistry.Modalities.Audio] }
    },
    gemini_v2v_python: {
        name: "gemini_v2v_python",
        type: ModuleRegistry.ModuleType.V2V,
        label: "Gemini Realtime",
        options: { inputModalities: [ModuleRegistry.Modalities.Video, ModuleRegistry.Modalities.Audio] }
    },
    glm_v2v_python: {
        name: "glm_v2v_python",
        type: ModuleRegistry.ModuleType.V2V,
        label: "GLM Realtime",
        options: { inputModalities: [ModuleRegistry.Modalities.Audio] }
    }
}

export const toolModuleRegistry: Record<string, ModuleRegistry.ToolModule> = {
    vision_analyze_tool_python: {
        name: "vision_analyze_tool_python",
        type: ModuleRegistry.ModuleType.TOOL,
        label: "Vision Analyze Tool",
        options: {}
    },
    weatherapi_tool_python: {
        name: "weatherapi_tool_python",
        type: ModuleRegistry.ModuleType.TOOL,
        label: "WeatherAPI Tool",
        options: {}
    },
    bingsearch_tool_python: {
        name: "bingsearch_tool_python",
        type: ModuleRegistry.ModuleType.TOOL,
        label: "BingSearch Tool",
        options: {}
    },
    vision_tool_python: {
        name: "vision_tool_python",
        type: ModuleRegistry.ModuleType.TOOL,
        label: "Vision Tool",
        options: {}
    },
    openai_image_generate_tool: {
        name: "openai_image_generate_tool",
        type: ModuleRegistry.ModuleType.TOOL,
        label: "OpenAI Image Generate Tool",
        options: { outputContentText: true }
    },
    computer_tool_python: {
        name: "computer_tool_python",
        type: ModuleRegistry.ModuleType.TOOL,
        label: "Computer Tool",
        options: { outputContentText: true }
    },
}

export const moduleRegistry: Record<string, ModuleRegistry.Module> = {
    ...sttModuleRegistry,
    ...llmModuleRegistry,
    ...ttsModuleRegistry,
    ...v2vModuleRegistry
}

export const compatibleTools: Record<string, string[]> = {
    openai_chatgpt_python: ["vision_tool_python", "weatherapi_tool_python", "bingsearch_tool_python", "openai_image_generate_tool", "computer_tool_python"],
    openai_v2v_python: ["weatherapi_tool_python", "bingsearch_tool_python", "openai_image_generate_tool", "computer_tool_python"],
    gemini_v2v_python: ["weatherapi_tool_python", "bingsearch_tool_python", "openai_image_generate_tool", "computer_tool_python"],
    glm_v2v_python: ["weatherapi_tool_python", "bingsearch_tool_python", "openai_image_generate_tool", "computer_tool_python"],
}<|MERGE_RESOLUTION|>--- conflicted
+++ resolved
@@ -15,7 +15,6 @@
 
     export type NonToolModuleType = Exclude<ModuleType, ModuleType.TOOL>
     export type NonToolModule = Module & { type: NonToolModuleType };
-<<<<<<< HEAD
     export type ToolModule = Module & { type: ModuleType.TOOL };
     export enum Modalities {
         Video = "video",
@@ -36,11 +35,10 @@
     export interface V2VModule extends Module {
         type: ModuleType.V2V,
         options: LLMModuleOptions
-=======
+    }
     export type ToolModule = Module & { type: ModuleType.TOOL, options: ToolModuleOpts };
     export interface ToolModuleOpts {
         outputContentText?: boolean
->>>>>>> 4fb28efc
     }
 }
 
